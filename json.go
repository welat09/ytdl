package ytdl

import (
	"strings"
)

type playerConfig struct {
	Assets struct {
		JS string `json:"js"`
	} `json:"assets"`
	Args struct {
		Status                 string `json:"status"`
		Errorcode              string `json:"errorcode"`
		Reason                 string `json:"reason"`
		PlayerResponse         string `json:"player_response"`
		URLEncodedFmtStreamMap string `json:"url_encoded_fmt_stream_map"`
		AdaptiveFmts           string `json:"adaptive_fmts"`
		Dashmpd                string `json:"dashmpd"`
	} `json:"args"`
}

type formatInfo struct {
	Itag             int     `json:"itag"`
	MimeType         string  `json:"mimeType"`
	Bitrate          int     `json:"bitrate"`
	Width            int     `json:"width"`
	Height           int     `json:"height"`
	LastModified     string  `json:"lastModified"`
	ContentLength    string  `json:"contentLength"`
	Quality          string  `json:"quality"`
	QualityLabel     string  `json:"qualityLabel"`
	ProjectionType   string  `json:"projectionType"`
	AverageBitrate   int     `json:"averageBitrate"`
	AudioQuality     string  `json:"audioQuality"`
	ApproxDurationMs string  `json:"approxDurationMs"`
	AudioSampleRate  string  `json:"audioSampleRate"`
	AudioChannels    int     `json:"audioChannels"`
	Cipher           *string `json:"cipher"`
	URL              string  `json:"url"`
<<<<<<< HEAD

	Index  *Range `json:"indexRange,omitempty"`
	Init   *Range `json:"initRange,omitempty"`
	Codecs string `json:"codecs,omitempty"`
	FPS    int    `json:"fps,omitempty"`
=======
	Index            *Range  `json:"indexRange,omitempty"`
	Init             *Range  `json:"initRange,omitempty"`
>>>>>>> e979337a
}

type playerResponse struct {
	PlayabilityStatus struct {
		Status string `json:"status"`
		Reason string `json:"reason"`
	} `json:"playabilityStatus"`

	StreamingData struct {
		ExpiresInSeconds string       `json:"expiresInSeconds"`
		Formats          []formatInfo `json:"formats"`
		AdaptiveFormats  []formatInfo `json:"adaptiveFormats"`
		DashManifestUrl  string       `json:"dashManifestUrl"`
		HlsManifestUrl   string       `json:"hlsManifestUrl"`
	} `json:"streamingData"`

	VideoDetails struct {
		Title         string   `json:"title"`
		Author        string   `json:"author"`
		LengthSeconds string   `json:"lengthSeconds"`
		Keywords      []string `json:"keywords"`
		ViewCount     string   `json:"viewCount"`
	} `json:"videoDetails"`

	Microformat struct {
		Renderer struct {
			ViewCount   string `json:"viewCount"`
			PublishDate string `json:"publishDate"`
			UploadDate  string `json:"uploadDate"`
		} `json:"playerMicroformatRenderer"`
	} `json:"microformat"`
}

type representation struct {
	Itag   int    `xml:"id,attr"`
	Height int    `xml:"height,attr"`
	URL    string `xml:"BaseURL"`
}

type initialData struct {
	Contents struct {
		TwoColumnWatchNextResults struct {
			Results struct {
				Results struct {
					Contents []struct {
						VideoSecondaryInfoRenderer struct {
							Owner struct {
								VideoOwnerRenderer struct {
									Thumbnail struct {
										Thumbnails []struct {
											URL    string `json:"url"`
											Width  int    `json:"width"`
											Height int    `json:"height"`
										} `json:"thumbnails"`
									} `json:"thumbnail"`
									Title               Content `json:"title"`
									SubscriberCountText Content `json:"subscriberCountText"`
									TrackingParams      string  `json:"trackingParams"`
								} `json:"videoOwnerRenderer"`
							} `json:"owner"`
							Description          Content `json:"description"`
							MetadataRowContainer struct {
								MetadataRowContainerRenderer struct {
									Rows MetadataRows `json:"rows"`
								} `json:"metadataRowContainerRenderer"`
							} `json:"metadataRowContainer"`
						} `json:"videoSecondaryInfoRenderer,omitempty"`
					} `json:"contents"`
				} `json:"results"`
			} `json:"results"`
		} `json:"twoColumnWatchNextResults"`
	} `json:"contents"`
}

type Content struct {
	SimpleText *string `json:"simpleText,omitempty"`
	Lines      []struct {
		Text string `json:"text,omitempty"`
	} `json:"runs"`
}

func (c *Content) String() string {
	if c.SimpleText != nil {
		return *c.SimpleText
	}

	var sb strings.Builder
	for i := range c.Lines {
		sb.WriteString(c.Lines[i].Text)
	}
	return sb.String()
}

type MetadataRows []struct {
	MetadataRowRenderer struct {
		Title    Content   `json:"title"`
		Contents []Content `json:"contents"`
	} `json:"metadataRowRenderer,omitempty"`
}

func (rows MetadataRows) Get(title string) string {
	for i := range rows {
		row := &rows[i]

		if row.MetadataRowRenderer.Title.String() == title {
			if contents := row.MetadataRowRenderer.Contents; len(contents) > 0 {
				return contents[0].String()
			}
		}
	}

	return ""
}<|MERGE_RESOLUTION|>--- conflicted
+++ resolved
@@ -37,16 +37,10 @@
 	AudioChannels    int     `json:"audioChannels"`
 	Cipher           *string `json:"cipher"`
 	URL              string  `json:"url"`
-<<<<<<< HEAD
-
 	Index  *Range `json:"indexRange,omitempty"`
 	Init   *Range `json:"initRange,omitempty"`
 	Codecs string `json:"codecs,omitempty"`
 	FPS    int    `json:"fps,omitempty"`
-=======
-	Index            *Range  `json:"indexRange,omitempty"`
-	Init             *Range  `json:"initRange,omitempty"`
->>>>>>> e979337a
 }
 
 type playerResponse struct {
