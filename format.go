--- conflicted
+++ resolved
@@ -27,7 +27,7 @@
 	End   string `json:"end"`
 }
 
-<<<<<<< HEAD
+
 func (r *Range) String() string {
 	return r.Start + "-" + r.End
 }
@@ -39,23 +39,12 @@
 	// FromDASH indicates that the stream
 	// was extracted from the DASH manifest file
 	FromDASH bool
-=======
-type Format struct {
-	Itag
-	Adaptive bool
-	// FromDASH indicates that the stream
-	// was extracted from the DASH manifest file
-	FromDASH bool
-	Index    *Range
-	Init     *Range
->>>>>>> e979337a
 	url      string
 	s        string
 	sig      string
 	stream   string
 	conn     string
 	sp       string
-<<<<<<< HEAD
 }
 
 // Type AdaptiveStream represents an adaptive stream
@@ -72,8 +61,6 @@
 	// Audio stream specific
 	AudioSamplingRate string
 	AudioChannels     int
-=======
->>>>>>> e979337a
 }
 
 func parseFormat(queryString string, adaptive bool) (*Format, error) {
@@ -113,16 +100,11 @@
 		case "sp":
 			format.sp = v[0]
 		case "index":
-<<<<<<< HEAD
 			format.AdaptiveStream.Index, err = parseRange(v[0])
-=======
-			format.Index, err = parseRange(v[0])
->>>>>>> e979337a
 			if err != nil {
 				return nil, fmt.Errorf("unable to parse index range")
 			}
 		case "init":
-<<<<<<< HEAD
 			format.AdaptiveStream.Init, err = parseRange(v[0])
 			if err != nil {
 				return nil, fmt.Errorf("unable to parse init range")
@@ -171,12 +153,6 @@
 				continue
 			}
 			format.AdaptiveStream.AudioSamplingRate = v[0]
-=======
-			format.Init, err = parseRange(v[0])
-			if err != nil {
-				return nil, fmt.Errorf("unable to parse init range")
-			}
->>>>>>> e979337a
 		}
 	}
 	return &format, nil
